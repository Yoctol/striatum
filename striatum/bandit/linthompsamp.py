"""Thompson Sampling with Linear Payoff Solumilken Version
"""

""" Thompson Sampling with Linear Payoff
In This module contains a class that implements Thompson Sampling with Linear
Payoff. Thompson Sampling with linear payoff is a contexutal multi-armed bandit
algorithm which assume the underlying relationship between rewards and contexts
is linear. The sampling method is used to balance the exploration and
exploitation. Please check the reference for more details.
"""
import logging
import six
from six.moves import zip
import pdb

import numpy as np
import scipy.sparse as sps
import scipy.sparse.linalg as spslg
import cudamat as cm

import pycuda.gpuarray as gpuarray
import pycuda.autoinit

from .bandit import BaseBandit
from ..utils import get_random_state

LOGGER = logging.getLogger(__name__)


class LinThompSamp(BaseBandit):
    r"""Thompson sampling with linear payoff.

    Parameters
    ----------
    history_storage : HistoryStorage object
        The HistoryStorage object to store history context, actions and rewards.

    model_storage : ModelStorage object
        The ModelStorage object to store model parameters.

    action_storage : ActionStorage object
        The ActionStorage object to store actions.

    recommendation_cls : class (default: None)
        The class used to initiate the recommendations. If None, then use
        default Recommendation class.

    delta: float, 0 < delta < 1
        With probability 1 - delta, LinThompSamp satisfies the theoretical
        regret bound.

    R: float, R >= 0
        Assume that the residual  :math:`ri(t) - bi(t)^T \hat{\mu}`
        is R-sub-gaussian. In this case, R^2 represents the variance for
        residuals of the linear model :math:`bi(t)^T`.

    epsilon: float, 0 < epsilon < 1
        A  parameter  used  by  the  Thompson Sampling algorithm.
        If the total trials T is known, we can choose epsilon = 1/ln(T).

    random_state: {int, np.random.RandomState} (default: None)
        If int, np.random.RandomState will used it as seed. If None, a random
        seed will be used.

    References
    ----------
    .. [1]  Shipra Agrawal, and Navin Goyal. "Thompson Sampling for Contextual
            Bandits with Linear Payoffs." Advances in Neural Information
            Processing Systems 24. 2011.
    """

    def __init__(self, history_storage, model_storage, action_storage,
                 recommendation_cls=None, context_dimension=128, delta=0.5,
                 R=0.01, epsilon=0.5, random_state=None,
                 use_sparse_svd=False, sparse_svd_k=6):
        super(LinThompSamp, self).__init__(history_storage, model_storage,
                                           action_storage, recommendation_cls)
        self.random_state = get_random_state(random_state)
        self.use_sparse_svd = use_sparse_svd
        self.sparse_svd_k = sparse_svd_k
        self.context_dimension = context_dimension

        # 0 < delta < 1
        if not isinstance(delta, float):
            raise ValueError("delta should be float")
        elif (delta < 0) or (delta >= 1):
            raise ValueError("delta should be in (0, 1]")
        else:
            self.delta = delta

        # R > 0
        if not isinstance(R, float):
            raise ValueError("R should be float")
        elif R <= 0:
            raise ValueError("R should be positive")
        else:
            self.R = R  # pylint: disable=invalid-name

        # 0 < epsilon < 1
        if not isinstance(epsilon, float):
            raise ValueError("epsilon should be float")
        elif (epsilon < 0) or (epsilon > 1):
            raise ValueError("epsilon should be in (0, 1)")
        else:
            self.epsilon = epsilon

        # model initialization
        invB = np.identity(self.context_dimension)  # pylint: disable=invalid-name
        mu_hat = np.zeros(shape=(self.context_dimension, 1))
        f = np.zeros(shape=(self.context_dimension, 1))
        self._model_storage.save_model({'invB': invB, 'mu_hat': mu_hat,
                                        'f': f, 'U': None, 'D': None})
<<<<<<< HEAD

        cm.cublas_init()

    def __del__(self):
        cm.shutdown()
=======
>>>>>>> 9f02d1b2

    def _linthompsamp_score(self, context):
        """Thompson Sampling"""
        action_ids = list(six.viewkeys(context))
<<<<<<< HEAD
        context_array = cm.CUDAMatrix(
            np.asarray([context[action_id] for action_id in action_ids])
        )
=======
        context_array = np.asarray([context[action_id]
                                    for action_id in action_ids])
>>>>>>> 9f02d1b2

        # context_array = np.asarray(list(six.viewvalues(context)))

        model = self._model_storage.get_model()
        invB = model['invB']  # pylint: disable=invalid-name
<<<<<<< HEAD
        mu_hat = cm.CUDAMatrix(model['mu_hat'])
=======
        mu_hat = model['mu_hat']
>>>>>>> 9f02d1b2
        U = model['U']
        D = model['D']
        v = self.R * np.sqrt(24 / self.epsilon
                             * self.context_dimension
                             * np.log(1 / self.delta))                     ###############  1

        #mu_tilde = self.random_state.multivariate_normal(
        #    mu_hat.flat, v**2 * invB)[..., np.newaxis]
        if U is None or D is None:
            if self.use_sparse_svd:
                B_sps = sps.csr_matrix(invB)
                U, D, V = spslg.svds(B_sps, k=self.sparse_svd_k)
            else:
                U, D, V = np.linalg.svd(invB, full_matrices=False)
<<<<<<< HEAD
            model['U'] = U
            model['D'] = D

        x = np.random.normal(0.0, 1.0, size=len(D))
=======
            f = model['f']
            self._model_storage.save_model({'invB': invB, 'mu_hat': mu_hat, 'f': f,
                                            'U': U, 'D': D})

        x = np.random.normal(0.0, 1.0, size=len(D))
        mu_tilde = (np.diag(v * np.sqrt(D)).dot(U.T).T.dot(x)
                    + mu_hat.flat)[..., np.newaxis]
>>>>>>> 9f02d1b2

        #mu_tilde = (np.diag(v * np.sqrt(D)).dot(U.T).T.dot(x)
        #            + mu_hat.flat)[..., np.newaxis]
        cm_U = cm.CUDAMatrix(U)
        cm_x = cm.CUDAMatrix((v * np.sqrt(D) * x).reshape((len(D), 1)))
        mu_tilde = cm_U.dot(cm_x).add(mu_hat)

        estimated_reward_array = context_array.dot(mu_hat).asarray()
        score_array = context_array.dot(mu_tilde).asarray()

        estimated_reward_dict = {}
        uncertainty_dict = {}
        score_dict = {}
        for action_id, estimated_reward, score in zip(
                action_ids, estimated_reward_array, score_array):
            estimated_reward_dict[action_id] = float(estimated_reward)
            score_dict[action_id] = float(score)
            uncertainty_dict[action_id] = float(score - estimated_reward)
        return estimated_reward_dict, uncertainty_dict, score_dict

    def add_history(self, context):
        history_id = self._history_storage.add_history(context, [])
        return history_id

    def get_action(self, context, n_actions=None):
        """Return the action to perform

        Parameters
        ----------
        context : dictionary
            Contexts {action_id: context} of different actions.

        n_actions: int (default: None)
            Number of actions wanted to recommend users. If None, only return
            one action. If -1, get all actions.

        Returns
        -------
        history_id : int
            The history id of the action.

        recommendations : list of dict
            Each dict contains
            {Action object, estimated_reward, uncertainty}.
        """
        if self._action_storage.count() == 0:
            return self._get_action_with_empty_action_storage(context,
                                                              n_actions)

        if not isinstance(context, dict):
            raise ValueError(
                "LinThompSamp requires context dict for all actions!")
        if n_actions == -1:
            n_actions = self._action_storage.count()

        estimated_reward, uncertainty, score = self._linthompsamp_score(context)

        if n_actions is None:
            recommendation_id = max(score, key=score.get)
            recommendations = self._recommendation_cls(
                action=self._action_storage.get(recommendation_id,
                                                return_copy=False),
                estimated_reward=estimated_reward[recommendation_id],
                uncertainty=uncertainty[recommendation_id],
                score=score[recommendation_id],
            )
        else:
            recommendation_ids = sorted(score, key=score.get,
                                        reverse=True)[:n_actions]
            recommendations = []  # pylint: disable=redefined-variable-type
            for action_id in recommendation_ids:
                recommendations.append(self._recommendation_cls(
                    action=self._action_storage.get(action_id,
                                                    return_copy=False),
                    estimated_reward=estimated_reward[action_id],
                    uncertainty=uncertainty[action_id],
                    score=score[action_id],
                ))

        history_id = self._history_storage.add_history(context, recommendations)
        return history_id, recommendations

    def reward(self, history_id, rewards):
        """Reward the previous action with reward.

        Parameters
        ----------
        history_id : int
            The history id of the action to reward.

        rewards : dictionary
            The dictionary {action_id, reward}, where reward is a float.
        """
        context = (self._history_storage
                   .get_unrewarded_history(history_id)
                   .context)
        # Update the model
        model = self._model_storage.get_model()
<<<<<<< HEAD
        invB = cm.CUDAMatrix(model['invB'])
        f = cm.CUDAMatrix(model['f'])
        invB_context_t = cm.empty((self.context_dimension, 1))
        sub_inv_array = cm.empty((
            self.context_dimension, self.context_dimension
        ))
        checkpoint = cm.empty((1, 1))
        context_t = cm.empty((self.context_dimension, 1))

        for action_id, reward in six.viewitems(rewards):
            context_t.assign(
                cm.CUDAMatrix(np.reshape(context[action_id], (-1, 1)))
            )
            cm.dot(invB, context_t, invB_context_t)
            cm.dot(
                context_t.T, invB_context_t, checkpoint
            )
            checkpoint.copy_to_host()
            invertible_checkpoint = 1.0 + checkpoint.numpy_array[0][0]
            if abs(invertible_checkpoint) < 1e-5:
                invertible_checkpoint = \
                    np.sign(invertible_checkpoint) \
                    * (abs(invertible_checkpoint) + 1e+5)
            cm.dot(
                invB_context_t,
                invB_context_t.T,
                sub_inv_array
            )
            sub_inv_array.mult(-1.0 / invertible_checkpoint)
            invB.add(sub_inv_array)
            f.add(
                context_t.mult(int(reward))
            )
        mu_hat = cm.dot(invB, f)
        self._model_storage.save_model({
            'invB': invB.asarray(),
            'mu_hat': mu_hat.asarray(),
            'f': f.asarray(),
            'U': None,
            'D': None
        })
=======
        invB = model['invB']  # pylint: disable=invalid-name
        f = model['f']        # pylint: disable=invalid-name
        for action_id, reward in six.viewitems(rewards):
            context_t = np.reshape(context[action_id], (-1, 1))
            invB_context_t = invB.dot(context_t)   # pylint: disable=C0103
            invertible_checkpoint = 1 + (context_t.T).dot(invB_context_t)[0][0]
            if abs(invertible_checkpoint) < 1e-5:
                invertible_checkpoint = \
                    np.sign(invertible_checkpoint) * (abs(invertible_checkpoint) + 1e+5)
            invB += -(invB_context_t.dot(invB_context_t.T)) / invertible_checkpoint
            f += reward * context_t
        mu_hat = invB.dot(f)
        self._model_storage.save_model({'invB': invB, 'mu_hat': mu_hat, 'f': f,
                                        'U': None, 'D': None})
>>>>>>> 9f02d1b2
        # Update the history
        self._history_storage.add_reward(history_id, rewards)

    def add_action(self, actions):
        """ Add new actions (if needed).

        Parameters
        ----------
        actions : iterable
            A list of Action oBjects for recommendation
        """
        self._action_storage.add(actions)

    def remove_action(self, action_id):
        """Remove action by id.

        Parameters
        ----------
        action_id : int
            The id of the action to remove.
        """
        self._action_storage.remove(action_id)<|MERGE_RESOLUTION|>--- conflicted
+++ resolved
@@ -110,36 +110,23 @@
         f = np.zeros(shape=(self.context_dimension, 1))
         self._model_storage.save_model({'invB': invB, 'mu_hat': mu_hat,
                                         'f': f, 'U': None, 'D': None})
-<<<<<<< HEAD
 
         cm.cublas_init()
 
     def __del__(self):
         cm.shutdown()
-=======
->>>>>>> 9f02d1b2
 
     def _linthompsamp_score(self, context):
         """Thompson Sampling"""
         action_ids = list(six.viewkeys(context))
-<<<<<<< HEAD
         context_array = cm.CUDAMatrix(
             np.asarray([context[action_id] for action_id in action_ids])
         )
-=======
-        context_array = np.asarray([context[action_id]
-                                    for action_id in action_ids])
->>>>>>> 9f02d1b2
-
         # context_array = np.asarray(list(six.viewvalues(context)))
 
         model = self._model_storage.get_model()
         invB = model['invB']  # pylint: disable=invalid-name
-<<<<<<< HEAD
         mu_hat = cm.CUDAMatrix(model['mu_hat'])
-=======
-        mu_hat = model['mu_hat']
->>>>>>> 9f02d1b2
         U = model['U']
         D = model['D']
         v = self.R * np.sqrt(24 / self.epsilon
@@ -154,23 +141,10 @@
                 U, D, V = spslg.svds(B_sps, k=self.sparse_svd_k)
             else:
                 U, D, V = np.linalg.svd(invB, full_matrices=False)
-<<<<<<< HEAD
             model['U'] = U
             model['D'] = D
 
         x = np.random.normal(0.0, 1.0, size=len(D))
-=======
-            f = model['f']
-            self._model_storage.save_model({'invB': invB, 'mu_hat': mu_hat, 'f': f,
-                                            'U': U, 'D': D})
-
-        x = np.random.normal(0.0, 1.0, size=len(D))
-        mu_tilde = (np.diag(v * np.sqrt(D)).dot(U.T).T.dot(x)
-                    + mu_hat.flat)[..., np.newaxis]
->>>>>>> 9f02d1b2
-
-        #mu_tilde = (np.diag(v * np.sqrt(D)).dot(U.T).T.dot(x)
-        #            + mu_hat.flat)[..., np.newaxis]
         cm_U = cm.CUDAMatrix(U)
         cm_x = cm.CUDAMatrix((v * np.sqrt(D) * x).reshape((len(D), 1)))
         mu_tilde = cm_U.dot(cm_x).add(mu_hat)
@@ -266,7 +240,6 @@
                    .context)
         # Update the model
         model = self._model_storage.get_model()
-<<<<<<< HEAD
         invB = cm.CUDAMatrix(model['invB'])
         f = cm.CUDAMatrix(model['f'])
         invB_context_t = cm.empty((self.context_dimension, 1))
@@ -308,22 +281,6 @@
             'U': None,
             'D': None
         })
-=======
-        invB = model['invB']  # pylint: disable=invalid-name
-        f = model['f']        # pylint: disable=invalid-name
-        for action_id, reward in six.viewitems(rewards):
-            context_t = np.reshape(context[action_id], (-1, 1))
-            invB_context_t = invB.dot(context_t)   # pylint: disable=C0103
-            invertible_checkpoint = 1 + (context_t.T).dot(invB_context_t)[0][0]
-            if abs(invertible_checkpoint) < 1e-5:
-                invertible_checkpoint = \
-                    np.sign(invertible_checkpoint) * (abs(invertible_checkpoint) + 1e+5)
-            invB += -(invB_context_t.dot(invB_context_t.T)) / invertible_checkpoint
-            f += reward * context_t
-        mu_hat = invB.dot(f)
-        self._model_storage.save_model({'invB': invB, 'mu_hat': mu_hat, 'f': f,
-                                        'U': None, 'D': None})
->>>>>>> 9f02d1b2
         # Update the history
         self._history_storage.add_reward(history_id, rewards)
 
